--- conflicted
+++ resolved
@@ -1,16 +1,7 @@
 apply plugin: 'com.android.application'
 
 android {
-<<<<<<< HEAD
-
-	applicationVariants.all { variant ->
-        variant.getRuntimeConfiguration().exclude group: 'com.google.code.findbugs', module: 'jsr305'
-        variant.getRuntimeConfiguration().exclude group: 'org.nd4j', module: 'protobuf'
-    }
-	compileSdkVersion 31
-=======
 	compileSdkVersion 33
->>>>>>> a483eb2f
 	ndkVersion "21.1.6352462"
 	sourceSets {
 		main {
@@ -40,13 +31,8 @@
 
 	defaultConfig {
 		applicationId 'ai.flow.android'
-<<<<<<< HEAD
 		minSdkVersion 22
-		targetSdkVersion 30
-=======
-		minSdkVersion 21
 		targetSdkVersion 33
->>>>>>> a483eb2f
 		versionCode 1
 		versionName "1.0"
 		multiDexEnabled true
