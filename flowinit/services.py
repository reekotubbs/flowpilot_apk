--- conflicted
+++ resolved
@@ -8,7 +8,7 @@
 from flowinit.config import Config
 from cereal import log
 
-logger = logging.getLogger(__name__)
+logger = logging.getLogger(__name__)    
 
 
 class Service:
@@ -36,13 +36,6 @@
         return self.__str__() + "\n"
     
     def is_alive(self):
-<<<<<<< HEAD
-        if not self.phandler.is_running():
-            _, error = self.proc.communicate()
-            return False, error
-        
-        return self.phandler.is_running(), None
-=======
         # python subprocesses go into zombie state after terminating
         # need to use polling to determine if alive or not.
         if self.proc is not None:
@@ -50,7 +43,6 @@
             return True if poll is None else False
         else:
             return self.phandler.is_running()         
->>>>>>> 31feb2a6
  
     def start(self):
         """Starts the service"""
@@ -68,11 +60,7 @@
                     stdout, stderr = stdout, stderr
 
             self.proc = subprocess.Popen(
-<<<<<<< HEAD
-                        [self.command] + self.args, stdout=stdout, stderr=stderr, shell=True
-=======
                         [self.command] + self.args, shell=True
->>>>>>> 31feb2a6
                     )
             self.pid = self.proc.pid
         self.phandler = psutil.Process(self.pid)
